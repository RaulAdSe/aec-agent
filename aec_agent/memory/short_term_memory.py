--- conflicted
+++ resolved
@@ -11,11 +11,6 @@
 from collections import deque
 from dataclasses import dataclass
 
-<<<<<<< HEAD
-=======
-# Simple memory implementation without deprecated LangChain memory classes
-from collections import deque
->>>>>>> 2a25f78b
 from langchain_openai import ChatOpenAI
 from pydantic import BaseModel, Field
 
@@ -82,19 +77,6 @@
         
         self.logger.info(f"ShortTermMemory initialized with window_size={self.config.window_size}")
     
-<<<<<<< HEAD
-=======
-    def _setup_memory_components(self):
-        """Setup simple memory components without deprecated LangChain classes."""
-        
-        # Simple conversation buffer using deque
-        self.conversation_buffer = deque(maxlen=self.config.window_size)
-        self.conversation_summary = ""
-        
-        self.logger.info(f"Memory components initialized with window_size={self.config.window_size}")
-        self.logger.debug("Memory components initialized successfully")
-    
->>>>>>> 2a25f78b
     def add_conversation_turn(self, user_input: str, ai_output: str) -> None:
         """
         Add a conversation turn to memory with automatic token-based summarization trigger.
@@ -106,21 +88,11 @@
         try:
             from datetime import datetime
             
-<<<<<<< HEAD
             turn = ConversationTurn(
                 user_input=user_input,
                 ai_output=ai_output,
                 timestamp=datetime.now().isoformat()
             )
-=======
-            # Add to simple conversation buffer
-            turn = {
-                "user": user_input,
-                "assistant": ai_output,
-                "timestamp": datetime.now().isoformat()
-            }
-            self.conversation_buffer.append(turn)
->>>>>>> 2a25f78b
             
             self.conversation_buffer.append(turn)
             
@@ -153,19 +125,11 @@
             Dictionary with recent_conversation and conversation_summary
         """
         try:
-<<<<<<< HEAD
             # Format recent conversation as messages
             recent_messages = []
             for turn in self.conversation_buffer:
                 recent_messages.append(f"User: {turn.user_input}")
                 recent_messages.append(f"Assistant: {turn.ai_output}")
-=======
-            # Format recent conversation as list of messages
-            recent_messages = []
-            for turn in self.conversation_buffer:
-                recent_messages.append(f"User: {turn['user']}")
-                recent_messages.append(f"Assistant: {turn['assistant']}")
->>>>>>> 2a25f78b
             
             return {
                 "recent_conversation": recent_messages,
@@ -236,7 +200,6 @@
             new_config: New configuration settings
         """
         self.config = new_config
-<<<<<<< HEAD
         
         # Update buffer size
         new_buffer = deque(self.conversation_buffer, maxlen=new_config.window_size)
@@ -260,21 +223,6 @@
         total_chars = 0
         for turn in self.conversation_buffer:
             total_chars += len(turn.user_input) + len(turn.ai_output)
-=======
-        self.llm = ChatOpenAI(
-            model_name=self.config.model_name,
-            temperature=self.config.temperature
-        )
-        self._setup_memory_components()
-        self.logger.info(f"Short-term memory configuration updated")
-    
-    def _estimate_conversation_tokens(self) -> int:
-        """Estimate token count for current conversation."""
-        # Get all content from conversation buffer
-        total_chars = 0
-        for turn in self.conversation_buffer:
-            total_chars += len(turn['user']) + len(turn['assistant'])
->>>>>>> 2a25f78b
         
         # Add summary if exists
         if self.conversation_summary:
@@ -293,13 +241,8 @@
             # Get conversation for summarization
             conversation_text = []
             for turn in self.conversation_buffer:
-<<<<<<< HEAD
                 conversation_text.append(f"User: {turn.user_input}")
                 conversation_text.append(f"Assistant: {turn.ai_output}")
-=======
-                conversation_text.append(f"User: {turn['user']}")
-                conversation_text.append(f"Assistant: {turn['assistant']}")
->>>>>>> 2a25f78b
             
             if not conversation_text:
                 return
@@ -317,11 +260,7 @@
             result = self.llm.invoke(prompt)
             new_summary = result.content.strip()
             
-<<<<<<< HEAD
             # Update summary (append to existing if any)
-=======
-            # Update summary
->>>>>>> 2a25f78b
             if self.conversation_summary:
                 self.conversation_summary = f"{self.conversation_summary}\n\nAdditional context: {new_summary}"
             else:
@@ -333,33 +272,4 @@
             self.logger.info("Conversation summarization completed")
             
         except Exception as e:
-<<<<<<< HEAD
-            self.logger.error(f"Failed to trigger summarization: {e}")
-=======
-            self.logger.error(f"Failed to trigger summarization: {e}")
-    
-    def update_config(self, new_config: ShortTermMemoryConfig) -> None:
-        """
-        Update memory configuration and reinitialize components.
-        
-        Args:
-            new_config: New configuration settings
-        """
-        self.config = new_config
-        
-        # Update buffer size
-        new_buffer = deque(self.conversation_buffer, maxlen=new_config.window_size)
-        self.conversation_buffer = new_buffer
-        
-        # Reinitialize LLM if needed
-        if new_config.enable_summarization and not self.llm:
-            try:
-                self.llm = ChatOpenAI(
-                    model=new_config.model_name,
-                    temperature=new_config.temperature
-                )
-            except Exception as e:
-                self.logger.warning(f"Failed to initialize LLM: {e}")
-        
-        self.logger.info("Short-term memory configuration updated")
->>>>>>> 2a25f78b
+            self.logger.error(f"Failed to trigger summarization: {e}")