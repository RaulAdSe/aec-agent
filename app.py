--- conflicted
+++ resolved
@@ -172,12 +172,6 @@
         if 'reasoning completed' in message_lower:
             return 'Analysis complete'
         
-<<<<<<< HEAD
-        # Recovery system messages
-        if 'failure analysis' in message_lower and 'tool failure analysis:' in message_lower:
-            failure_type = message.split('tool failure analysis:')[-1].strip()
-            return f'🔄 Analyzing failure: {failure_type.replace("_", " ").title()}'
-=======
         # New flexible recovery system messages
         if 'llm recovery decision:' in message_lower:
             strategy = message.split('llm recovery decision:')[-1].strip()
@@ -208,7 +202,6 @@
         if 'created fallback task:' in message_lower:
             task = message.split('created fallback task:')[-1].strip()
             return f'✨ Created fallback: {task}'
->>>>>>> 98aa4ab7
         
         if 'attempting recovery' in message_lower:
             if 'parameter recovery' in message_lower:
